"""
This model is a hand-made CNN with 3 convolutional layers that trains on full images.
"""

import sys

import keras

from cosmobot_deep_learning.configure import get_model_name_from_filepath
from cosmobot_deep_learning.hyperparameters import (
    get_hyperparameters_from_args,
    get_optimizer,
)
from cosmobot_deep_learning.prepare_dataset import prepare_dataset_image_only
from cosmobot_deep_learning.run import run
from cosmobot_deep_learning.preprocess_image import (
    fix_multiprocessing_with_keras_on_macos,
)

DEFAULT_HYPERPARAMETERS = {
    "model_name": get_model_name_from_filepath(__file__),
    "dataset_filename": "2019-08-09--14-33-26_osmo_ml_dataset.csv",
    "numeric_input_columns": [],
    "image_size": 128,
    "optimizer_name": "adam",
    # 0.0001 learns faster than 0.00001, but 0.0003 and higher causes issues (2019-08-27)
    "learning_rate": 0.0001,
}


def create_model(hyperparameters, x_train):
    """ Build a model which will an image data numeric predictions

    Args:
        hyperparameters: See definition in `run()`
        x_train: The input training data (unused)
    """
    image_size = hyperparameters["image_size"]
    optimizer = get_optimizer(hyperparameters)

    kernel_initializer = keras.initializers.he_normal()

    model = keras.models.Sequential(
        [
            keras.layers.Conv2D(
                16,
                (3, 3),
                activation="relu",
                input_shape=(image_size, image_size, 3),
                kernel_initializer=kernel_initializer,
            ),
            keras.layers.MaxPooling2D(2),
            keras.layers.Conv2D(
                32, (3, 3), activation="relu", kernel_initializer=kernel_initializer
            ),
            keras.layers.MaxPooling2D(2),
            keras.layers.Conv2D(
                32, (3, 3), activation="relu", kernel_initializer=kernel_initializer
            ),
            keras.layers.Flatten(name="prep-for-dense"),
            keras.layers.Dense(
                64, activation="relu", kernel_initializer=kernel_initializer
            ),
            keras.layers.Dense(
                64, name="final_dense", kernel_initializer=kernel_initializer
            ),
            keras.layers.advanced_activations.LeakyReLU(),
            # Final output layer with 1 neuron to regress a single value
            keras.layers.Dense(
                1,
                activation="sigmoid",
                kernel_initializer=kernel_initializer,
                name="DO",
            ),
        ]
    )

    model.compile(
        optimizer=optimizer,
        loss=hyperparameters["loss"],
        metrics=hyperparameters["metrics"],
    )

    return model


def main(command_line_args):
    fix_multiprocessing_with_keras_on_macos()

    hyperparameters = get_hyperparameters_from_args(
        command_line_args, DEFAULT_HYPERPARAMETERS
    )

    run(hyperparameters, prepare_dataset_image_only, create_model)

<<<<<<< HEAD
=======
    hyperparameters = get_hyperparameters(
        model_name=get_model_name_from_filepath(__file__),
        numeric_input_columns=[],
        image_size=128,
        dataset_cache_name=args.dataset_cache,
        optimizer=keras.optimizers.Adam(lr=LEARNING_RATE),
        learning_rate=LEARNING_RATE,
    )
>>>>>>> 1d4b1a40

if __name__ == "__main__":
    main(sys.argv[1:])<|MERGE_RESOLUTION|>--- conflicted
+++ resolved
@@ -19,7 +19,6 @@
 
 DEFAULT_HYPERPARAMETERS = {
     "model_name": get_model_name_from_filepath(__file__),
-    "dataset_filename": "2019-08-09--14-33-26_osmo_ml_dataset.csv",
     "numeric_input_columns": [],
     "image_size": 128,
     "optimizer_name": "adam",
@@ -93,17 +92,6 @@
 
     run(hyperparameters, prepare_dataset_image_only, create_model)
 
-<<<<<<< HEAD
-=======
-    hyperparameters = get_hyperparameters(
-        model_name=get_model_name_from_filepath(__file__),
-        numeric_input_columns=[],
-        image_size=128,
-        dataset_cache_name=args.dataset_cache,
-        optimizer=keras.optimizers.Adam(lr=LEARNING_RATE),
-        learning_rate=LEARNING_RATE,
-    )
->>>>>>> 1d4b1a40
 
 if __name__ == "__main__":
     main(sys.argv[1:])