--- conflicted
+++ resolved
@@ -26,7 +26,6 @@
 
 DEFAULT_HYPERPARAMETERS = {
     "model_name": get_model_name_from_filepath(__file__),
-    "dataset_filename": "2019-08-09--14-33-26_osmo_ml_dataset.csv",
     "numeric_input_columns": ["sr", "PicoLog temperature (C)"],
     "image_size": 128,
 }
@@ -106,15 +105,6 @@
 
     run(hyperparameters, prepare_dataset_image_and_numeric, create_model)
 
-<<<<<<< HEAD
-=======
-    hyperparameters = get_hyperparameters(
-        model_name=get_model_name_from_filepath(__file__),
-        numeric_input_columns=["sr", "PicoLog temperature (C)"],
-        image_size=128,
-        dataset_cache_name=args.dataset_cache,
-    )
->>>>>>> 1d4b1a40
 
 if __name__ == "__main__":
     main(sys.argv[1:])