--- conflicted
+++ resolved
@@ -24,7 +24,6 @@
 
 DEFAULT_HYPERPARAMETERS = {
     "model_name": get_model_name_from_filepath(__file__),
-    "dataset_filename": "2019-08-09--14-33-26_osmo_ml_dataset.csv",
     "numeric_input_columns": ["PicoLog temperature (C)"],
     "image_size": 128,
     "convolutional_kernel_size": 3,
@@ -148,18 +147,8 @@
 
     simple_cnn_hyperparameter_parser = get_hyperparameter_parser()
 
-<<<<<<< HEAD
     hyperparameters = get_hyperparameters_from_args(
         command_line_args, DEFAULT_HYPERPARAMETERS, simple_cnn_hyperparameter_parser
-=======
-    hyperparameters = get_hyperparameters(
-        model_name=get_model_name_from_filepath(__file__),
-        numeric_input_columns=["PicoLog temperature (C)"],
-        image_size=128,
-        dataset_cache_name=args.dataset_cache,
-        optimizer=keras.optimizers.Adam(lr=LEARNING_RATE),
-        learning_rate=LEARNING_RATE,
->>>>>>> 1d4b1a40
     )
 
     run(hyperparameters, prepare_dataset_image_and_numeric, create_model)
