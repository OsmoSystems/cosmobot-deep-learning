--- conflicted
+++ resolved
@@ -120,12 +120,9 @@
         dataset_filename="2019-08-09--14-33-26_osmo_ml_dataset.csv",
         numeric_input_columns=["PicoLog temperature (C)"],
         image_size=128,
-<<<<<<< HEAD
         dataset_cache_name=args.dataset_cache,
-=======
         optimizer=keras.optimizers.Adam(lr=LEARNING_RATE),
         learning_rate=LEARNING_RATE,
->>>>>>> 5fb09395
     )
 
     run(
