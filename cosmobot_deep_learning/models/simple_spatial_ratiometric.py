--- conflicted
+++ resolved
@@ -51,13 +51,8 @@
     "dataset_filename": _DATASET_FILENAME,
     "dataset_filepath": _DATASET_FILEPATH,
     "dataset_hash": get_dataset_hash(_DATASET_FILEPATH),
-<<<<<<< HEAD
     "epochs": 10000,
-    "batch_size": 125,
-=======
-    "epochs": 3000,
     "batch_size": 3000,
->>>>>>> 7391712f
     "optimizer": keras.optimizers.Adadelta(),
     "loss": "mean_squared_error",
     # Toss in all the constants / assumptions we're using in this run
@@ -98,15 +93,11 @@
         Returns:
             Numpy array of dissolved oxygen label values, normalized by a constant scale factor
     """
-<<<<<<< HEAD
     scaled_labels = df["YSI DO (mmHg)"] / LABEL_SCALE_FACTOR_MMHG
     return scaled_labels.values
-=======
-    scaled_labels = df["YSI Dissolved Oxygen (mmHg)"] / LABEL_SCALE_FACTOR_MMHG
 
     # Reshape to 2d array
     return np.reshape(scaled_labels.values, (-1, 1))
->>>>>>> 7391712f
 
 
 def prepare_dataset(raw_dataset):
