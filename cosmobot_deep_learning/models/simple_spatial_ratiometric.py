"""
This model is a dense-layer network that trains only on two numerical inputs:
 - temperature
 - spatial ratiometric ("OO DO patch Wet r_msorm" / "Type 1 Chemistry Hand Applied Dry r_msorm")
"""

import os
import sys

import keras
import numpy as np
import pandas as pd
import tensorflow as tf
import wandb
from wandb.keras import WandbCallback

from cosmobot_deep_learning.load_dataset import (
    load_multi_experiment_dataset_csv,
    get_pkg_dataset_filepath,
    get_dataset_hash,
)
from cosmobot_deep_learning.configure import (
    parse_model_run_args,
    get_model_name_from_filepath,
)
from cosmobot_deep_learning.constants import (
    ATMOSPHERIC_OXYGEN_PRESSURE_MMHG,
    ACCEPTABLE_ERROR_MG_L,
    ACCEPTABLE_ERROR_MMHG,
)
from cosmobot_deep_learning.custom_metrics import (
    get_fraction_outside_acceptable_error_fn,
    magical_incantation_to_make_custom_metric_work,
)
from cosmobot_deep_learning import visualizations


_DATASET_FILENAME = "2019-08-09--14-33-26_osmo_ml_dataset.csv"
_DATASET_FILEPATH = get_pkg_dataset_filepath(_DATASET_FILENAME)


# Normalize by the atmospheric partial pressure of oxygen, as that is roughly the max we expect
LABEL_SCALE_FACTOR_MMHG = ATMOSPHERIC_OXYGEN_PRESSURE_MMHG
LABEL_COLUMN_NAME = "YSI DO (mmHg)"

# Ensure that our custom metric uses the same normalizing factor we use to scale our labels
_ACCEPTABLE_ERROR_NORMALIZED = ACCEPTABLE_ERROR_MMHG / LABEL_SCALE_FACTOR_MMHG
fraction_outside_acceptable_error = get_fraction_outside_acceptable_error_fn(
    acceptable_error=_ACCEPTABLE_ERROR_NORMALIZED
)

_HYPERPARAMETERS = {
    "model_name": get_model_name_from_filepath(__file__),
    "dataset_filename": _DATASET_FILENAME,
    "dataset_filepath": _DATASET_FILEPATH,
    "dataset_hash": get_dataset_hash(_DATASET_FILEPATH),
    "epochs": 10000,
    "batch_size": 3000,
    "optimizer": keras.optimizers.Adadelta(),
    "loss": "mean_squared_error",
    # Toss in all the constants / assumptions we're using in this run
    "ACCEPTABLE_ERROR_MG_L": ACCEPTABLE_ERROR_MG_L,
    "ACCEPTABLE_ERROR_MMHG": ACCEPTABLE_ERROR_MMHG,
    "LABEL_SCALE_FACTOR_MMHG": LABEL_SCALE_FACTOR_MMHG,
    "LABEL_COLUMN_NAME": LABEL_COLUMN_NAME,
    "_ACCEPTABLE_ERROR_NORMALIZED": _ACCEPTABLE_ERROR_NORMALIZED,
}


def extract_input_params(df):
    """ Get the non-image input data values

        Args:
            df: A DataFrame representing a standard cosmobot dataset (from /datasets)
        Returns:
            Numpy array of temperature and spatial ratiometric values.
            Ratiometric value is Wet DO Patch / Dry Reference Patch.
    """
    normalized_dataset = pd.DataFrame(
        {
            # Keep math on the same line
            # fmt: off
            "PicoLog temperature (C)": df["PicoLog temperature (C)"],
            "spatial_ratiometric": df["DO patch r_msorm"] / df["reference patch r_msorm"],
            # fmt: on
        }
    )

    return normalized_dataset.values


def extract_label_values(df):
    """ Get the label (y) data values for a given dataset (x)

        Args:
            df: A DataFrame representing a standard cosmobot dataset (from /datasets)
        Returns:
            Numpy array of dissolved oxygen label values, normalized by a constant scale factor
    """
    scaled_labels = df[LABEL_COLUMN_NAME] / LABEL_SCALE_FACTOR_MMHG

    # Reshape to 2d array
    return np.reshape(scaled_labels.values, (-1, 1))


def prepare_dataset(raw_dataset):
    """ Transform a dataset CSV into the appropriate inputs for training the model in this module.

        Args:
            raw_dataset: A DataFrame corresponding to a standard cosmobot dataset csv
        Returns:
            A 4-tuple containing (x_train, y_train, x_test, y_test) data sets.
    """

    train_samples = raw_dataset[raw_dataset["training_resampled"]]
    test_samples = raw_dataset[raw_dataset["test"]]

    x_train_sr = extract_input_params(train_samples)
    y_train_do = extract_label_values(train_samples)

    x_test_sr = extract_input_params(test_samples)
    y_test_do = extract_label_values(test_samples)

    return (x_train_sr, y_train_do, x_test_sr, y_test_do)


def create_model(hyperparameters, input_numerical_data_dimensions):
    """ Build a model

    Args:
        hyperparameters: See definition in `run()`
        input_numerical_data_dimension: The number of numerical inputs to feed to the model
    """
    sr_model = keras.models.Sequential(
        [
            keras.layers.Dense(
                11, activation=tf.nn.relu, input_shape=[input_numerical_data_dimensions]
            ),
            keras.layers.Dense(32),
            keras.layers.advanced_activations.LeakyReLU(),
            keras.layers.Dense(1, name="sv_DO"),
        ]
    )

    sr_model.compile(
        optimizer=hyperparameters["optimizer"],
        loss=hyperparameters["loss"],
        metrics=[
            "mean_squared_error",
            "mean_absolute_error",
            fraction_outside_acceptable_error,
        ],
    )

    return sr_model


<<<<<<< HEAD
def _log_visualizations(model, training_history, x_train, y_train, x_test, y_test):
    train_labels = y_train * LABEL_SCALE_FACTOR_MMHG
    train_predictions = model.predict(x_train) * LABEL_SCALE_FACTOR_MMHG

    dev_labels = y_test * LABEL_SCALE_FACTOR_MMHG
    dev_predictions = model.predict(x_test) * LABEL_SCALE_FACTOR_MMHG

    visualizations.log_loss_over_epochs(training_history)
    visualizations.log_do_prediction_error(
        train_labels, train_predictions, dev_labels, dev_predictions
    )
    visualizations.log_actual_vs_predicted_do(
        train_labels, train_predictions, dev_labels, dev_predictions
    )


def run(
    epochs: int,
    batch_size: int,
    model_name: str,
    dataset_filepath: str,
    **additional_hyperparameters
):
=======
def _initialize_wandb(hyperparameters, y_train, y_test):
    wandb.init(
        entity="osmo",
        project="cosmobot-do-measurement",
        config={
            "train_sample_count": y_train.shape[0],
            "test_sample_count": y_test.shape[0],
            **hyperparameters,
        },
    )


def run(hyperparameters):
>>>>>>> 3f6ff214
    """ Use the provided hyperparameters to train the model in this module.

    Args:
        hyperparameters: Any variables that are parameterizable for this model
            epochs: Number of epochs to train for
            batch_size: Training batch size
            model_name: A string label for the model
            dataset_filepath: Filepath (within this package) of the dataset to use for training
            optimizer: Which optimizer function to use
            loss: Which loss function to use

    """

    epochs = hyperparameters["epochs"]
    batch_size = hyperparameters["batch_size"]
    dataset_filepath = hyperparameters["dataset_filepath"]

    x_train, y_train, x_test, y_test = prepare_dataset(
        raw_dataset=load_multi_experiment_dataset_csv(dataset_filepath)
    )

    _initialize_wandb(hyperparameters, y_train, y_test)

    model = create_model(
        hyperparameters, input_numerical_data_dimensions=x_train.shape[1]
    )

    magical_incantation_to_make_custom_metric_work()

    history = model.fit(
        x_train,
        y_train,
        batch_size=batch_size,
        epochs=epochs,
        verbose=2,
        validation_data=(x_test, y_test),
        callbacks=[WandbCallback()],
    )

<<<<<<< HEAD
    _log_visualizations(model, history, x_train, y_train, x_test, y_test)

    return history
=======
    return x_train, y_train, x_test, y_test, model, history
>>>>>>> 3f6ff214


if __name__ == "__main__":
    args = parse_model_run_args(sys.argv[1:])

    # Note: we may eventually need to change how we set this to be compatible with
    # hyperparameter sweeps. See https://www.wandb.com/articles/multi-gpu-sweeps
    os.environ["CUDA_VISIBLE_DEVICES"] = str(args.gpu)

    run(_HYPERPARAMETERS)<|MERGE_RESOLUTION|>--- conflicted
+++ resolved
@@ -155,7 +155,6 @@
     return sr_model
 
 
-<<<<<<< HEAD
 def _log_visualizations(model, training_history, x_train, y_train, x_test, y_test):
     train_labels = y_train * LABEL_SCALE_FACTOR_MMHG
     train_predictions = model.predict(x_train) * LABEL_SCALE_FACTOR_MMHG
@@ -172,14 +171,6 @@
     )
 
 
-def run(
-    epochs: int,
-    batch_size: int,
-    model_name: str,
-    dataset_filepath: str,
-    **additional_hyperparameters
-):
-=======
 def _initialize_wandb(hyperparameters, y_train, y_test):
     wandb.init(
         entity="osmo",
@@ -193,7 +184,6 @@
 
 
 def run(hyperparameters):
->>>>>>> 3f6ff214
     """ Use the provided hyperparameters to train the model in this module.
 
     Args:
@@ -233,13 +223,9 @@
         callbacks=[WandbCallback()],
     )
 
-<<<<<<< HEAD
     _log_visualizations(model, history, x_train, y_train, x_test, y_test)
 
-    return history
-=======
     return x_train, y_train, x_test, y_test, model, history
->>>>>>> 3f6ff214
 
 
 if __name__ == "__main__":
