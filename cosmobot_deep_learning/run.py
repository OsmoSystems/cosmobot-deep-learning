import os
import logging
import pickle

import pandas as pd
import wandb
from wandb.keras import WandbCallback

from cosmobot_deep_learning.constants import LARGE_FILE_PICKLE_PROTOCOL
<<<<<<< HEAD
from cosmobot_deep_learning.gpu_configuration import dont_use_all_the_gpu_memory
from cosmobot_deep_learning.load_dataset import (
    get_dataset_cache_filepath,
    download_images_and_attach_filepaths_to_dataset,
    get_loaded_dataset_hash,
)

=======
>>>>>>> cee301f6
from cosmobot_deep_learning.custom_metrics import (
    ThresholdValMeanAbsoluteErrorOnCustomMetric,
    magical_incantation_to_make_custom_metric_work,
    ErrorAtPercentile,
    SaveBestMetricValueAndEpochToWandb,
)
from cosmobot_deep_learning.gpu import (
    set_cuda_visible_devices,
    dont_use_all_the_gpu_memory,
)
from cosmobot_deep_learning.load_dataset import (
    get_dataset_cache_filepath,
    download_images_and_attach_filepaths_to_dataset,
    get_loaded_dataset_hash,
)
from cosmobot_deep_learning import visualizations


def _loggable_hyperparameters(hyperparameters):
    # W&B logging chokes on our custom metric function.
    # Manually fix this by replacing metric function with its __name__
    loggable_metrics = [
        metric.__name__ if hasattr(metric, "__name__") else metric
        for metric in hyperparameters["metrics"]
    ]

    return {
        **hyperparameters,
        # Override the original "unloggable" metrics key
        "metrics": loggable_metrics,
    }


def _initialize_wandb(hyperparameters):
    wandb.init(config={**_loggable_hyperparameters(hyperparameters)})


def _update_wandb_with_loaded_dataset(loaded_dataset):
    """ update wandb configuration hyperparameters with information about the dataset that's been loaded

    Args:
        loaded_dataset: (x_train, y_train, x_dev, y_dev) tuple of data being used for modeling

    Returns:
        None
    """
    loaded_dataset_hash = get_loaded_dataset_hash(loaded_dataset)

    x_train, y_train, x_dev, y_dev = loaded_dataset
    wandb.config.update(
        {
            "loaded_dataset_hash": loaded_dataset_hash,
            "train_sample_count": y_train.shape[0],
            "dev_sample_count": y_dev.shape[0],
        }
    )


def _log_visualizations(
    model, training_history, label_scale_factor_mmhg, x_train, y_train, x_dev, y_dev
):
    train_labels = y_train.flatten() * label_scale_factor_mmhg
    train_predictions = model.predict(x_train).flatten() * label_scale_factor_mmhg

    dev_labels = y_dev.flatten() * label_scale_factor_mmhg
    dev_predictions = model.predict(x_dev).flatten() * label_scale_factor_mmhg

    visualizations.log_do_prediction_error(
        train_labels, train_predictions, dev_labels, dev_predictions
    )
    visualizations.log_actual_vs_predicted_do(
        train_labels, train_predictions, dev_labels, dev_predictions
    )


def _generate_tiny_dataset(dataset, hyperparameters):
    """ Grab the first two training and dev data points to create a tiny dataset.
    """
    training_sample = dataset[dataset[hyperparameters["training_set_column"]]][:2]
    dev_sample = dataset[dataset[hyperparameters["dev_set_column"]]][:2]
    return training_sample.append(dev_sample)


def _shuffle_dataframe(dataframe):
    return dataframe.sample(
        n=len(dataframe),  # sample all rows, essentially shuffling
        random_state=0,  # set a constant seed for consistent shuffling
    ).reset_index(
        drop=True
    )  # reset index to match new order, and drop the old index values


def _get_prepared_dataset(prepare_dataset, hyperparameters):
    dataset_filepath = hyperparameters["dataset_filepath"]
    dataset = pd.read_csv(dataset_filepath)

    if hyperparameters["dryrun"]:
        dataset = _generate_tiny_dataset(dataset, hyperparameters)

    shuffled_dataset = _shuffle_dataframe(dataset)

    x_train, y_train, x_dev, y_dev = prepare_dataset(
        raw_dataset=download_images_and_attach_filepaths_to_dataset(shuffled_dataset),
        hyperparameters=hyperparameters,
    )

    return x_train, y_train, x_dev, y_dev


def _load_dataset_cache(dataset_cache_filepath):
    with open(dataset_cache_filepath, "rb") as cache_file:
        return pickle.load(cache_file)


def _save_dataset_cache(dataset_cache_filepath, dataset):
    with open(dataset_cache_filepath, "wb+") as cache_file:
        pickle.dump(dataset, cache_file, protocol=LARGE_FILE_PICKLE_PROTOCOL)


def _prepare_dataset_with_caching(prepare_dataset, hyperparameters):
    dataset_cache_name = hyperparameters["dataset_cache_name"]
    dataset_cache_filepath = get_dataset_cache_filepath(dataset_cache_name)

    # Early exit with the cached datatset if it exists
    if dataset_cache_name is not None and os.path.isfile(dataset_cache_filepath):
        logging.info(f"Using dataset cache file {dataset_cache_filepath}")

        return _load_dataset_cache(dataset_cache_filepath)

    else:
        logging.info(f"Preparing dataset")

        dataset = _get_prepared_dataset(
            prepare_dataset=prepare_dataset, hyperparameters=hyperparameters
        )

        if dataset_cache_name is not None:
            logging.info(f"Creating new dataset cache file {dataset_cache_name}")

            _save_dataset_cache(dataset_cache_filepath, dataset)

        return dataset


def run(hyperparameters, prepare_dataset, create_model):
    """ Use the provided hyperparameters to train the model in this module.

    Args:
        hyperparameters: Any variables that are parameterizable for this model. See `get_hyperparameters` for details
        prepare_dataset: A function that takes a raw_dataset and returns (x_train, y_train, x_dev, y_dev)
        create_model: A function that takes hyperparameters and x_train and returns a compiled model
        dryrun: Whether the model should be run with a tiny dataset in dryrun mode.
        dataset_cache_name: Optional. Name of dataset cache file to load from for this run or save to for future runs.
    """
    logging_format = "%(asctime)s [%(levelname)s]--- %(message)s"
    logging.basicConfig(
        level=logging.INFO, format=logging_format, handlers=[logging.StreamHandler()]
    )

    epochs = hyperparameters["epochs"]
    batch_size = hyperparameters["batch_size"]
    label_scale_factor_mmhg = hyperparameters["label_scale_factor_mmhg"]
    acceptable_error_mg_l = hyperparameters["acceptable_error_mg_l"]
    acceptable_fraction_outside_error = hyperparameters[
        "acceptable_fraction_outside_error"
    ]

    dont_use_all_the_gpu_memory()
<<<<<<< HEAD
    _set_or_check_cuda_visible_devices(hyperparameters.get("gpu"))
=======
>>>>>>> cee301f6

    if hyperparameters["dryrun"]:
        epochs = 1
        # Disable W&B syncing to the cloud since we don't care about the results
        os.environ["WANDB_MODE"] = "dryrun"

    _initialize_wandb(hyperparameters=hyperparameters)

    loaded_dataset = _prepare_dataset_with_caching(
        prepare_dataset=prepare_dataset, hyperparameters=hyperparameters
    )

    _update_wandb_with_loaded_dataset(loaded_dataset)

    x_train, y_train, x_dev, y_dev = loaded_dataset

    set_cuda_visible_devices(hyperparameters["gpu"])

    wandb.config.update({"CUDA_VISIBLE_DEVICES": os.getenv("CUDA_VISIBLE_DEVICES")})

    model = create_model(hyperparameters, x_train)

    magical_incantation_to_make_custom_metric_work()

    history = model.fit(
        x_train,
        y_train,
        batch_size=batch_size,
        epochs=epochs,
        verbose=2,
        validation_data=(x_dev, y_dev),
        callbacks=[
            ErrorAtPercentile(
                percentile=95,
                label_scale_factor_mmhg=label_scale_factor_mmhg,
                dataset=loaded_dataset,
            ),
            ThresholdValMeanAbsoluteErrorOnCustomMetric(
                acceptable_fraction_outside_error=acceptable_fraction_outside_error,
                acceptable_error_mg_l=acceptable_error_mg_l,
            ),
            SaveBestMetricValueAndEpochToWandb(
                metric="val_adjusted_mean_absolute_error"
            ),
            WandbCallback(verbose=1, monitor="val_adjusted_mean_absolute_error"),
        ],
    )

    _log_visualizations(
        model, history, label_scale_factor_mmhg, x_train, y_train, x_dev, y_dev
    )

    return x_train, y_train, x_dev, y_dev, model, history<|MERGE_RESOLUTION|>--- conflicted
+++ resolved
@@ -7,16 +7,6 @@
 from wandb.keras import WandbCallback
 
 from cosmobot_deep_learning.constants import LARGE_FILE_PICKLE_PROTOCOL
-<<<<<<< HEAD
-from cosmobot_deep_learning.gpu_configuration import dont_use_all_the_gpu_memory
-from cosmobot_deep_learning.load_dataset import (
-    get_dataset_cache_filepath,
-    download_images_and_attach_filepaths_to_dataset,
-    get_loaded_dataset_hash,
-)
-
-=======
->>>>>>> cee301f6
 from cosmobot_deep_learning.custom_metrics import (
     ThresholdValMeanAbsoluteErrorOnCustomMetric,
     magical_incantation_to_make_custom_metric_work,
@@ -184,12 +174,6 @@
         "acceptable_fraction_outside_error"
     ]
 
-    dont_use_all_the_gpu_memory()
-<<<<<<< HEAD
-    _set_or_check_cuda_visible_devices(hyperparameters.get("gpu"))
-=======
->>>>>>> cee301f6
-
     if hyperparameters["dryrun"]:
         epochs = 1
         # Disable W&B syncing to the cloud since we don't care about the results
@@ -206,6 +190,7 @@
     x_train, y_train, x_dev, y_dev = loaded_dataset
 
     set_cuda_visible_devices(hyperparameters["gpu"])
+    dont_use_all_the_gpu_memory()
 
     wandb.config.update({"CUDA_VISIBLE_DEVICES": os.getenv("CUDA_VISIBLE_DEVICES")})
 
