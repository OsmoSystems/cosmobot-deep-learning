from typing import List, Set

import keras

from cosmobot_deep_learning.constants import (
    ACCEPTABLE_FRACTION_OUTSIDE_ERROR,
    ACCEPTABLE_ERROR_MG_L,
    ATMOSPHERIC_OXYGEN_PRESSURE_MMHG,
)
from cosmobot_deep_learning.load_dataset import (
    get_pkg_dataset_filepath,
    get_dataset_csv_hash,
)

from cosmobot_deep_learning.custom_metrics import (
    get_fraction_outside_error_threshold_fn,
)


def _guard_no_overridden_calculated_hyperparameters(calculated, model_specific):
    """ Don't allow the model to override hyperparameters that are calculated here
    """
    # Check for any shared keys
    overridden_parameters = set(calculated) & set(model_specific)

    if overridden_parameters:
        raise ValueError(
            "Model-specific hyperparameters attempting to override calculated parameters: {overridden_parameters}"
        )


def _calculate_additional_hyperparameters(
    dataset_filename,
    error_thresholds_mg_l: Set[float],
    acceptable_error_mg_l,
    label_scale_factor_mmhg,
):
    dataset_filepath = get_pkg_dataset_filepath(dataset_filename)
    dataset_hash = get_dataset_csv_hash(dataset_filepath)

    # Ensure acceptable_error_mg_l is always included in error_thresholds
    error_thresholds_mg_l = error_thresholds_mg_l.union({acceptable_error_mg_l})

    fraction_outside_error_threshold_fns = [
        get_fraction_outside_error_threshold_fn(
            error_threshold_mg_l, label_scale_factor_mmhg
        )
        for error_threshold_mg_l in error_thresholds_mg_l
    ]

    return {
        "dataset_filepath": dataset_filepath,
        "dataset_hash": dataset_hash,
        "metrics": ["mean_squared_error", "mean_absolute_error"]
        + fraction_outside_error_threshold_fns,
    }


<<<<<<< HEAD
DEFAULT_LABEL_COLUMN = "YSI DO (mmHg)"
LATEST_DATASET = "2019-09-04--17-21-54_osmo_ml_dataset.csv"
=======
DEFAULT_LABEL_COLUMN = "setpoint O2 (mmHg)"
>>>>>>> be07ed7b
DEFAULT_LOSS = "mean_squared_error"
DEFAULT_OPTIMIZER = keras.optimizers.Adadelta()
DEFAULT_EPOCHS = 600
DEFAULT_BATCH_SIZE = 128
DEFAULT_TRAINING_SET_COLUMN = "training_resampled"
<<<<<<< HEAD
DEFAULT_DEV_SET_COLUMN = "dev_resampled"
# Allow some breathing room when DO readings in mmHg go above atmospheric level
LABEL_SCALE_FACTOR_MMHG_BUFFER = 10
DEFAULT_LABEL_SCALE_FACTOR_MMHG = (
    ATMOSPHERIC_OXYGEN_PRESSURE_MMHG + LABEL_SCALE_FACTOR_MMHG_BUFFER
)
=======
DEFAULT_DEV_SET_COLUMN = "test"
DEFAULT_ERROR_THRESHOLDS = {0.1, 0.3, 0.5}
>>>>>>> be07ed7b


def get_hyperparameters(
    model_name: str,
    numeric_input_columns: List[str],
    dataset_filename: str = LATEST_DATASET,
    label_column: str = DEFAULT_LABEL_COLUMN,
    label_scale_factor_mmhg: float = DEFAULT_LABEL_SCALE_FACTOR_MMHG,
    epochs: int = DEFAULT_EPOCHS,
    batch_size: int = DEFAULT_BATCH_SIZE,
    optimizer=DEFAULT_OPTIMIZER,
    loss=DEFAULT_LOSS,
    error_thresholds_mg_l: Set[float] = DEFAULT_ERROR_THRESHOLDS,
    acceptable_error_mg_l: float = ACCEPTABLE_ERROR_MG_L,
    acceptable_fraction_outside_error: float = ACCEPTABLE_FRACTION_OUTSIDE_ERROR,
    training_set_column: str = DEFAULT_TRAINING_SET_COLUMN,
    dev_set_column: str = DEFAULT_DEV_SET_COLUMN,
    dataset_cache_name: str = None,
    **model_specific_hyperparameters,
):
    """ This function:
        1) DRYs up the calculation of some hyperparameters, e.g. dataset_hash
        2) Provides a single location to define hyperparameters that we definitely want to share across models
        3) Guards that required hyperparameters have been defined

    Args:
        model_name: A string label for the model
        dataset_filename: Filename of the dataset to use for training
        numeric_input_columns: A List of column names from the dataset to use as numeric inputs (x) to the model
        label_column: A column name from the dataset to use as the labels (y) for the model
        label_scale_factor_mmhg: The scaling factor to use to scale labels into the [0,1] range
        epochs: Number of epochs to train for
        batch_size: Training batch size
        optimizer: Which optimizer function to use
        loss: Which loss function to use
        error_thresholds_mg_l: For each error threshold, compute the fraction of predictions that fall outside of it
        acceptable_error_mg_l: The threshold, in mg/L to use in our custom ThresholdValMeanAbsoluteErrorOnCustomMetric
        acceptable_fraction_outside_error: The threshold fraction of predictions which
            can be outside the acceptable_error_mg_l
        training_set_column: The dataset column name of the training set flag.
        dev_set_column: The dataset column name of the dev set flag.
        **model_specific_hyperparameters: All other kwargs get slurped up here

    Returns: A dict of hyperparameters
    """
    calculated_hyperparameters = _calculate_additional_hyperparameters(
        dataset_filename,
        error_thresholds_mg_l,
        acceptable_error_mg_l,
        label_scale_factor_mmhg,
    )

    _guard_no_overridden_calculated_hyperparameters(
        calculated_hyperparameters, model_specific_hyperparameters
    )

    return {
        # Pass through defined/default hyperparameters
        "model_name": model_name,
        "dataset_filename": dataset_filename,
        "dataset_cache_name": dataset_cache_name,
        "numeric_input_columns": numeric_input_columns,
        "label_column": label_column,
        "label_scale_factor_mmhg": label_scale_factor_mmhg,
        "epochs": epochs,
        "batch_size": batch_size,
        "optimizer": optimizer,
        "loss": loss,
        "acceptable_error_mg_l": acceptable_error_mg_l,
        "acceptable_fraction_outside_error": acceptable_fraction_outside_error,
        "training_set_column": training_set_column,
        "dev_set_column": dev_set_column,
        **calculated_hyperparameters,
        **model_specific_hyperparameters,
    }<|MERGE_RESOLUTION|>--- conflicted
+++ resolved
@@ -56,28 +56,20 @@
     }
 
 
-<<<<<<< HEAD
-DEFAULT_LABEL_COLUMN = "YSI DO (mmHg)"
 LATEST_DATASET = "2019-09-04--17-21-54_osmo_ml_dataset.csv"
-=======
 DEFAULT_LABEL_COLUMN = "setpoint O2 (mmHg)"
->>>>>>> be07ed7b
 DEFAULT_LOSS = "mean_squared_error"
 DEFAULT_OPTIMIZER = keras.optimizers.Adadelta()
 DEFAULT_EPOCHS = 600
 DEFAULT_BATCH_SIZE = 128
 DEFAULT_TRAINING_SET_COLUMN = "training_resampled"
-<<<<<<< HEAD
 DEFAULT_DEV_SET_COLUMN = "dev_resampled"
 # Allow some breathing room when DO readings in mmHg go above atmospheric level
 LABEL_SCALE_FACTOR_MMHG_BUFFER = 10
 DEFAULT_LABEL_SCALE_FACTOR_MMHG = (
     ATMOSPHERIC_OXYGEN_PRESSURE_MMHG + LABEL_SCALE_FACTOR_MMHG_BUFFER
 )
-=======
-DEFAULT_DEV_SET_COLUMN = "test"
 DEFAULT_ERROR_THRESHOLDS = {0.1, 0.3, 0.5}
->>>>>>> be07ed7b
 
 
 def get_hyperparameters(
