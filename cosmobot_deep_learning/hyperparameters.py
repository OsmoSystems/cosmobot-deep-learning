--- conflicted
+++ resolved
@@ -102,12 +102,8 @@
         optimizer: Which optimizer function to use
         loss: Which loss function to use
         acceptable_error_mg_l: The threshold, in mg/L to use in our custom "fraction_outside_acceptable_error" metric
-<<<<<<< HEAD
-        acceptable_fraction_outside_error: The fraction of predictions acceptable to be outside our acceptable error
-=======
         acceptable_fraction_outside_error: The threshold fraction of predictions which
             can be outside the acceptable_error_mg_l
->>>>>>> 3cf04bcb
         training_set_column: The dataset column name of the training set flag.
         dev_set_column: The dataset column name of the dev set flag.
         **model_specific_hyperparameters: All other kwargs get slurped up here
