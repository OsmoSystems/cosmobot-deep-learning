--- conflicted
+++ resolved
@@ -19,17 +19,13 @@
 )
 
 # Our current definition of acceptable error is that 95% of our predictions are within 0.5 mg/L
-<<<<<<< HEAD
-ACCEPTABLE_ERROR_MG_L = 0.5
-
-
-class Optimizer(Enum):
-    ADAM = keras.optimizers.Adam
-    ADADELTA = keras.optimizers.Adadelta
-=======
 ACCEPTABLE_FRACTION_OUTSIDE_ERROR = 0.05
 ACCEPTABLE_ERROR_MG_L = 0.5
 
 # Protocol 4 supports large datasets, unlike 3 which is the default
 LARGE_FILE_PICKLE_PROTOCOL = 4
->>>>>>> be07ed7b
+
+
+class Optimizer(Enum):
+    ADAM = keras.optimizers.Adam
+    ADADELTA = keras.optimizers.Adadelta