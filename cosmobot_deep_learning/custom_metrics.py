--- conflicted
+++ resolved
@@ -3,13 +3,9 @@
 import numpy as np
 import tensorflow as tf
 
-<<<<<<< HEAD
-from cosmobot_deep_learning.constants import MG_L_TO_MMHG_AT_25_C_1_ATM
-=======
 from cosmobot_deep_learning.constants import (
     MG_L_PER_MMHG_AT_25_C_1_ATM as MG_L_PER_MMHG,
 )
->>>>>>> cb1e1435
 
 ARBITRARILY_LARGE_MULTIPLIER = 10
 
@@ -28,7 +24,7 @@
     """
 
     # Ensure that our custom metric uses the same normalizing factor we use to scale our labels
-    acceptable_error_mmhg = acceptable_error_mg_l * MG_L_TO_MMHG_AT_25_C_1_ATM
+    acceptable_error_mmhg = acceptable_error_mg_l * MG_L_PER_MMHG
     acceptable_error_normalized = acceptable_error_mmhg / label_scale_factor_mmhg
 
     def fraction_outside_acceptable_error(y_true, y_pred):
