--- conflicted
+++ resolved
@@ -61,11 +61,7 @@
         )
         count_total = tf.size(y_true)
 
-<<<<<<< HEAD
-        # Temporary fix
-=======
         # Cast ints to floats to ensure dtypes match
->>>>>>> d7947792
         fraction_outside = tf.math.divide(
             tf.cast(count_outside_error_threshold, tf.float32),
             tf.cast(count_total, tf.float32),
